import {
  GraphQLSchema,
  GraphQLFieldResolver,
  specifiedRules,
  DocumentNode,
  getOperationAST,
  ExecutionArgs,
  GraphQLError,
  GraphQLFormattedError,
  validate as graphqlValidate,
  parse as graphqlParse,
  execute as graphqlExecute,
  ParseOptions,
} from 'graphql';
import { DataSource } from 'apollo-datasource';
import { PersistedQueryOptions } from './graphqlOptions';
import {
  symbolExecutionDispatcherWillResolveField,
  enablePluginsForSchemaResolvers,
  symbolUserFieldResolver,
} from "./utils/schemaInstrumentation"
import {
  ApolloError,
  fromGraphQLError,
  SyntaxError,
  ValidationError,
  PersistedQueryNotSupportedError,
  PersistedQueryNotFoundError,
  formatApolloErrors,
} from 'apollo-server-errors';
import {
  GraphQLRequest,
  GraphQLResponse,
  GraphQLRequestContext,
  GraphQLExecutor,
  GraphQLExecutionResult,
  InvalidGraphQLRequestError,
  ValidationRule,
} from 'apollo-server-types';
import {
  ApolloServerPlugin,
  GraphQLRequestListener,
  GraphQLRequestContextDidResolveSource,
  GraphQLRequestContextExecutionDidStart,
  GraphQLRequestContextResponseForOperation,
  GraphQLRequestContextDidResolveOperation,
  GraphQLRequestContextParsingDidStart,
  GraphQLRequestContextValidationDidStart,
  GraphQLRequestContextWillSendResponse,
  GraphQLRequestContextDidEncounterErrors,
  GraphQLRequestExecutionListener,
} from 'apollo-server-plugin-base';

import { Dispatcher } from './utils/dispatcher';
import {
  InMemoryLRUCache,
  KeyValueCache,
  PrefixingKeyValueCache,
} from 'apollo-server-caching';

export {
  GraphQLRequest,
  GraphQLResponse,
  GraphQLRequestContext,
  InvalidGraphQLRequestError,
};

import createSHA from './utils/createSHA';
import { HttpQueryError } from './runHttpQuery';

export const APQ_CACHE_PREFIX = 'apq:';

function computeQueryHash(query: string) {
  return createSHA('sha256')
    .update(query)
    .digest('hex');
}

export interface GraphQLRequestPipelineConfig<TContext> {
  schema: GraphQLSchema;

  rootValue?: ((document: DocumentNode) => any) | any;
  validationRules?: ValidationRule[];
  executor?: GraphQLExecutor;
  fieldResolver?: GraphQLFieldResolver<any, TContext>;

  dataSources?: () => DataSources<TContext>;

  persistedQueries?: PersistedQueryOptions;

  formatError?: (error: GraphQLError) => GraphQLFormattedError;
  formatResponse?: (
    response: GraphQLResponse | null,
    requestContext: GraphQLRequestContext<TContext>,
  ) => GraphQLResponse;

  plugins?: ApolloServerPlugin[];
  documentStore?: InMemoryLRUCache<DocumentNode>;

  parseOptions?: ParseOptions;
}

export type DataSources<TContext> = {
  [name: string]: DataSource<TContext>;
};

type Mutable<T> = { -readonly [P in keyof T]: T[P] };

export async function processGraphQLRequest<TContext>(
  config: GraphQLRequestPipelineConfig<TContext>,
  requestContext: Mutable<GraphQLRequestContext<TContext>>,
): Promise<GraphQLResponse> {
  // For legacy reasons, this exported method may exist without a `logger` on
  // the context.  We'll need to make sure we account for that, even though
  // all of our own machinery will certainly set it now.
  const logger = requestContext.logger || console;

  // If request context's `metrics` already exists, preserve it, but _ensure_ it
  // exists there and shorthand it for use throughout this function.
  const metrics = requestContext.metrics =
    requestContext.metrics || Object.create(null);

  const dispatcher = initializeRequestListenerDispatcher();
  await initializeDataSources();

  const request = requestContext.request;

  let { query, extensions } = request;

  let queryHash: string;

  let persistedQueryCache: KeyValueCache | undefined;
  metrics.persistedQueryHit = false;
  metrics.persistedQueryRegister = false;

  if (extensions && extensions.persistedQuery) {
    // It looks like we've received a persisted query. Check if we
    // support them.
    if (!config.persistedQueries || !config.persistedQueries.cache) {
      // We are returning to `runHttpQuery` to preserve legacy behavior while
      // still delivering observability to the `didEncounterErrors` hook.
      // This particular error will _not_ trigger `willSendResponse`.
      // See comment on `emitErrorAndThrow` for more details.
      return await emitErrorAndThrow(new PersistedQueryNotSupportedError());
    } else if (extensions.persistedQuery.version !== 1) {
      // We are returning to `runHttpQuery` to preserve legacy behavior while
      // still delivering observability to the `didEncounterErrors` hook.
      // This particular error will _not_ trigger `willSendResponse`.
      // See comment on `emitErrorAndThrow` for more details.
      return await emitErrorAndThrow(
        new InvalidGraphQLRequestError('Unsupported persisted query version'));
    }

    // We'll store a reference to the persisted query cache so we can actually
    // do the write at a later point in the request pipeline processing.
    persistedQueryCache = config.persistedQueries.cache;

    // This is a bit hacky, but if `config` came from direct use of the old
    // apollo-server 1.0-style middleware (graphqlExpress etc, not via the
    // ApolloServer class), it won't have been converted to
    // PrefixingKeyValueCache yet.
    if (!(persistedQueryCache instanceof PrefixingKeyValueCache)) {
      persistedQueryCache = new PrefixingKeyValueCache(
        persistedQueryCache,
        APQ_CACHE_PREFIX,
      );
    }

    queryHash = extensions.persistedQuery.sha256Hash;

    if (query === undefined) {
      query = await persistedQueryCache.get(queryHash);
      if (query) {
        metrics.persistedQueryHit = true;
      } else {
        // We are returning to `runHttpQuery` to preserve legacy behavior while
        // still delivering observability to the `didEncounterErrors` hook.
        // This particular error will _not_ trigger `willSendResponse`.
        // See comment on `emitErrorAndThrow` for more details.
        return await emitErrorAndThrow(new PersistedQueryNotFoundError());
      }
    } else {
      const computedQueryHash = computeQueryHash(query);

      // The provided hash must exactly match the SHA-256 hash of
      // the query string. This prevents hash hijacking, where a
      // new and potentially malicious query is associated with
      // an existing hash.
      if (queryHash !== computedQueryHash) {
        // We are returning to `runHttpQuery` to preserve legacy behavior while
        // still delivering observability to the `didEncounterErrors` hook.
        // This particular error will _not_ trigger `willSendResponse`.
        // See comment on `emitErrorAndThrow` for more details.
        return await emitErrorAndThrow(
          new InvalidGraphQLRequestError('provided sha does not match query'));
      }

      // We won't write to the persisted query cache until later.
      // Deferring the writing gives plugins the ability to "win" from use of
      // the cache, but also have their say in whether or not the cache is
      // written to (by interrupting the request with an error).
      metrics.persistedQueryRegister = true;
    }
  } else if (query) {
    // FIXME: We'll compute the APQ query hash to use as our cache key for
    // now, but this should be replaced with the new operation ID algorithm.
    queryHash = computeQueryHash(query);
  } else {
    // We are returning to `runHttpQuery` to preserve legacy behavior
    // while still delivering observability to the `didEncounterErrors` hook.
    // This particular error will _not_ trigger `willSendResponse`.
    // See comment on `emitErrorAndThrow` for more details.
    return await emitErrorAndThrow(
      new InvalidGraphQLRequestError('Must provide query string.'));
  }

  requestContext.queryHash = queryHash;
  requestContext.source = query;

  // Let the plugins know that we now have a STRING of what we hope will
  // parse and validate into a document we can execute on.  Unless we have
  // retrieved this from our APQ cache, there's no guarantee that it is
  // syntactically correct, so this string should not be trusted as a valid
  // document until after it's parsed and validated.
  await dispatcher.invokeHookAsync(
    'didResolveSource',
    requestContext as GraphQLRequestContextDidResolveSource<TContext>,
  );

  try {
    // If we're configured with a document store (by default, we are), we'll
    // utilize the operation's hash to lookup the AST from the previously
    // parsed-and-validated operation.  Failure to retrieve anything from the
    // cache just means we're committed to doing the parsing and validation.
    if (config.documentStore) {
      try {
        requestContext.document = await config.documentStore.get(queryHash);
      } catch (err) {
        logger.warn(
          'An error occurred while attempting to read from the documentStore. '
          + (err && err.message) || err,
        );
      }
    }

    // If we still don't have a document, we'll need to parse and validate it.
    // With success, we'll attempt to save it into the store for future use.
    if (!requestContext.document) {
      const parsingDidEnd = await dispatcher.invokeDidStartHook(
        'parsingDidStart',
        requestContext as GraphQLRequestContextParsingDidStart<TContext>,
      );

      try {
        requestContext.document = parse(query, config.parseOptions);
        parsingDidEnd();
      } catch (syntaxError) {
        parsingDidEnd(syntaxError);
        return await sendErrorResponse(syntaxError, SyntaxError);
      }

      const validationDidEnd = await dispatcher.invokeDidStartHook(
        'validationDidStart',
        requestContext as GraphQLRequestContextValidationDidStart<TContext>,
      );

      const validationErrors = validate(requestContext.document);

      if (validationErrors.length === 0) {
        validationDidEnd();
      } else {
        validationDidEnd(validationErrors);
        return await sendErrorResponse(validationErrors, ValidationError);
      }

      if (config.documentStore) {
        // The underlying cache store behind the `documentStore` returns a
        // `Promise` which is resolved (or rejected), eventually, based on the
        // success or failure (respectively) of the cache save attempt.  While
        // it's certainly possible to `await` this `Promise`, we don't care about
        // whether or not it's successful at this point.  We'll instead proceed
        // to serve the rest of the request and just hope that this works out.
        // If it doesn't work, the next request will have another opportunity to
        // try again.  Errors will surface as warnings, as appropriate.
        //
        // While it shouldn't normally be necessary to wrap this `Promise` in a
        // `Promise.resolve` invocation, it seems that the underlying cache store
        // is returning a non-native `Promise` (e.g. Bluebird, etc.).
        Promise.resolve(
          config.documentStore.set(queryHash, requestContext.document),
        ).catch(err =>
          logger.warn(
            'Could not store validated document. ' +
            (err && err.message) || err
          )
        );
      }
    }

    // FIXME: If we want to guarantee an operation has been set when invoking
    // `willExecuteOperation` and executionDidStart`, we need to throw an
    // error here and not leave this to `buildExecutionContext` in
    // `graphql-js`.
    const operation = getOperationAST(
      requestContext.document,
      request.operationName,
    );

    requestContext.operation = operation || undefined;
    // We'll set `operationName` to `null` for anonymous operations.
    requestContext.operationName =
      (operation && operation.name && operation.name.value) || null;

    try {
      await dispatcher.invokeHookAsync(
        'didResolveOperation',
        requestContext as GraphQLRequestContextDidResolveOperation<TContext>,
      );
    } catch (err) {
      // XXX: The HttpQueryError is special-cased here because we currently
      // depend on `throw`-ing an error from the `didResolveOperation` hook
      // we've implemented in `runHttpQuery.ts`'s `checkOperationPlugin`:
      // https://git.io/fj427.  This could be perceived as a feature, but
      // for the time-being this just maintains existing behavior for what
      // happens when `throw`-ing an `HttpQueryError` in `didResolveOperation`.
      if (err instanceof HttpQueryError) {
        // In order to report this error reliably to the request pipeline, we'll
        // have to regenerate it with the original error message and stack for
        // the purposes of the `didEncounterErrors` life-cycle hook (which
        // expects `GraphQLError`s), but still throw the `HttpQueryError`, so
        // the appropriate status code is enforced by `runHttpQuery.ts`.
        const graphqlError = new GraphQLError(err.message);
        graphqlError.stack = err.stack;
        await didEncounterErrors([graphqlError]);
        throw err;
      }
      return await sendErrorResponse(err);
    }

    // Now that we've gone through the pre-execution phases of the request
    // pipeline, and given plugins appropriate ability to object (by throwing
    // an error) and not actually write, we'll write to the cache if it was
    // determined earlier in the request pipeline that we should do so.
    if (metrics.persistedQueryRegister && persistedQueryCache) {
      // While it shouldn't normally be necessary to wrap this `Promise` in a
      // `Promise.resolve` invocation, it seems that the underlying cache store
      // is returning a non-native `Promise` (e.g. Bluebird, etc.).
      Promise.resolve(
        persistedQueryCache.set(
          queryHash,
          query,
          config.persistedQueries &&
            typeof config.persistedQueries.ttl !== 'undefined'
            ? {
                ttl: config.persistedQueries.ttl,
              }
            : Object.create(null),
        ),
      ).catch(logger.warn);
    }

    let response: GraphQLResponse | null = await dispatcher.invokeHooksUntilNonNull(
      'responseForOperation',
      requestContext as GraphQLRequestContextResponseForOperation<TContext>,
    );
    if (response == null) {
      // This execution dispatcher code is duplicated in `pluginTestHarness`
      // right now.

      const executionListeners: GraphQLRequestExecutionListener<TContext>[] = [];
      dispatcher.invokeHookSync(
        'executionDidStart',
        requestContext as GraphQLRequestContextExecutionDidStart<TContext>,
      ).forEach(executionListener => {
        if (typeof executionListener === 'function') {
          executionListeners.push({
            executionDidEnd: executionListener,
          });
        } else if (typeof executionListener === 'object') {
          executionListeners.push(executionListener);
        }
      });

      const executionDispatcher = new Dispatcher(executionListeners);

      // Create a callback that will trigger the execution dispatcher's
      // `willResolveField` hook.  We will attach this to the context on a
      // symbol so it can be invoked by our `wrapField` method during execution.
      const invokeWillResolveField: GraphQLRequestExecutionListener<
        TContext
      >['willResolveField'] = (...args) =>
          executionDispatcher.invokeDidStartHook('willResolveField', ...args);

      Object.defineProperty(
        requestContext.context,
        symbolExecutionDispatcherWillResolveField,
        { value: invokeWillResolveField }
      );

      // If the user has provided a custom field resolver, we will attach
      // it to the context so we can still invoke it after we've wrapped the
      // fields with `wrapField` within `enablePluginsForSchemaResolvers` of
      // the `schemaInstrumentation` module.
      if (config.fieldResolver) {
        Object.defineProperty(
          requestContext.context,
          symbolUserFieldResolver,
          { value: config.fieldResolver }
        );
      }

      // If the schema is already enabled, this is a no-op.  Otherwise, the
      // schema will be augmented so it is able to invoke willResolveField.
      enablePluginsForSchemaResolvers(config.schema);

      try {
        const result = await execute(
          requestContext as GraphQLRequestContextExecutionDidStart<TContext>,
        );

        if (result.errors) {
          await didEncounterErrors(result.errors);
        }

        response = {
          ...result,
          errors: result.errors ? formatErrors(result.errors) : undefined,
        };

        executionDispatcher.reverseInvokeHookSync("executionDidEnd");
      } catch (executionError) {
        executionDispatcher.reverseInvokeHookSync("executionDidEnd", executionError);
        return await sendErrorResponse(executionError);
      }
    }

    if (config.formatResponse) {
      const formattedResponse: GraphQLResponse | null = config.formatResponse(
        response,
        requestContext,
      );
      if (formattedResponse != null) {
        response = formattedResponse;
      }
    }

    return sendResponse(response);
  } finally {
  }

  function parse(
    query: string,
    parseOptions?: ParseOptions,
  ): DocumentNode {
    return graphqlParse(query, parseOptions);
  }

  function validate(document: DocumentNode): ReadonlyArray<GraphQLError> {
    let rules = specifiedRules;
    if (config.validationRules) {
      rules = rules.concat(config.validationRules);
    }

    return graphqlValidate(config.schema, document, rules);
  }

  async function execute(
    requestContext: GraphQLRequestContextExecutionDidStart<TContext>,
  ): Promise<GraphQLExecutionResult> {
    const { request, document } = requestContext;

    const executionArgs: ExecutionArgs = {
      schema: config.schema,
      document,
      rootValue:
        typeof config.rootValue === 'function'
          ? config.rootValue(document)
          : config.rootValue,
      contextValue: requestContext.context,
      variableValues: request.variables,
      operationName: request.operationName,
      fieldResolver: config.fieldResolver,
    };

    if (config.executor) {
      // XXX Nothing guarantees that the only errors thrown or returned
      // in result.errors are GraphQLErrors, even though other code
      // (eg apollo-engine-reporting) assumes that.
      return await config.executor(requestContext);
    } else {
      return await graphqlExecute(executionArgs);
    }
  }

  async function sendResponse(
    response: GraphQLResponse,
  ): Promise<GraphQLResponse> {
    // We override errors, data, and extensions with the passed in response,
    // but keep other properties (like http)
    requestContext.response = {
      ...requestContext.response,
      errors: response.errors,
      data: response.data,
      extensions: response.extensions,
    };
    await dispatcher.invokeHookAsync(
      'willSendResponse',
      requestContext as GraphQLRequestContextWillSendResponse<TContext>,
    );
    return requestContext.response;
  }

  /**
   * HEREIN LIE LEGACY COMPATIBILITY
   *
   * DO NOT PERPETUATE THE USE OF THIS METHOD IN NEWLY INTRODUCED CODE.
   *
   * Report an error via `didEncounterErrors` and then `throw` it again,
   * ENTIRELY BYPASSING the rest of the request pipeline and returning
   * control to `runHttpQuery.ts`.
   *
   * Any number of other life-cycle events may not be invoked in this case.
   *
   * Prior to the introduction of this function, some errors were being thrown
   * within the request pipeline and going directly to handling within
   * the `runHttpQuery.ts` module, rather than first being reported to the
   * plugin API's `didEncounterErrors` life-cycle hook (where they are to be
   * expected!).
   *
   * @param error The error to report to the request pipeline plugins prior
   *              to being thrown.
   *
   * @throws
   *
   */
  async function emitErrorAndThrow(error: GraphQLError): Promise<never> {
    await didEncounterErrors([error]);
    throw error;
  }

  async function didEncounterErrors(errors: ReadonlyArray<GraphQLError>) {
    requestContext.errors = errors;

    return await dispatcher.invokeHookAsync(
      'didEncounterErrors',
      requestContext as GraphQLRequestContextDidEncounterErrors<TContext>,
    );
  }

  async function sendErrorResponse(
    errorOrErrors: ReadonlyArray<GraphQLError> | GraphQLError,
    errorClass?: typeof ApolloError,
  ) {
    // If a single error is passed, it should still be encapsulated in an array.
    const errors = Array.isArray(errorOrErrors)
      ? errorOrErrors
      : [errorOrErrors];

    await didEncounterErrors(errors);

    return sendResponse({
      errors: formatErrors(
        errors.map(err =>
          fromGraphQLError(
            err,
            errorClass && {
              errorClass,
            },
          ),
        ),
      ),
    });
  }

  function formatErrors(
    errors: ReadonlyArray<GraphQLError>,
  ): ReadonlyArray<GraphQLFormattedError> {
    return formatApolloErrors(errors, {
      formatter: config.formatError,
      debug: requestContext.debug,
    });
  }

  function initializeRequestListenerDispatcher(): Dispatcher<
    GraphQLRequestListener<TContext>
  > {
    const requestListeners: GraphQLRequestListener<TContext>[] = [];
    if (config.plugins) {
      for (const plugin of config.plugins) {
        if (!plugin.requestDidStart) continue;
        const listener = plugin.requestDidStart(requestContext);
        if (listener) {
          requestListeners.push(listener);
        }
      }
    }
    return new Dispatcher(requestListeners);
  }

<<<<<<< HEAD
=======
  function initializeExtensionStack(): GraphQLExtensionStack<TContext> {
    if (config.extensions?.length) {
      // graphql-extensions adds some overhead to field resolvers.
      // Only enable extensions when at least 1 extension has been provided
      enableGraphQLExtensions(config.schema);
    }

    // If custom extension factories were provided, create per-request extension
    // objects.
    const extensions = config.extensions ? config.extensions.map(f => f()) : [];

    // Warn about usage of (deprecated) `graphql-extensions` implementations.
    // Since extensions are often provided as factory functions which
    // instantiate an extension on each request, we'll attach a symbol to the
    // constructor after we've warned to ensure that we don't do it on each
    // request.  Another option here might be to keep a `Map` of constructor
    // instances within this module, but I hope this will do the trick.
    const hasOwn = Object.prototype.hasOwnProperty;
    extensions.forEach((extension) => {
      // Using `hasOwn` just in case there is a user-land `hasOwnProperty`
      // defined on the `constructor` object.
      if (
        !extension.constructor ||
        hasOwn.call(extension.constructor, symbolExtensionDeprecationDone)
      ) {
        return;
      }

      Object.defineProperty(
        extension.constructor,
        symbolExtensionDeprecationDone,
        { value: true }
      );

      const extensionName = extension.constructor.name;
      logger.warn(
        '[deprecated] ' +
          (extensionName
            ? 'A "' + extensionName + '" '
            : 'An anonymous extension ') +
          'was defined within the "extensions" configuration for ' +
          'Apollo Server.  The API on which this extension is built ' +
          '("graphql-extensions") is being deprecated in the next major ' +
          'version of Apollo Server in favor of the new plugin API.  See ' +
          'https://go.apollo.dev/s/plugins for the documentation on how ' +
          'these plugins are to be defined and used.',
      );
    });

    return new GraphQLExtensionStack(extensions);
  }

>>>>>>> 646fa1ae
  async function initializeDataSources() {
    if (config.dataSources) {
      const context = requestContext.context;

      const dataSources = config.dataSources();

      const initializers: any[] = [];
      for (const dataSource of Object.values(dataSources)) {
        if (dataSource.initialize) {
          initializers.push(
            dataSource.initialize({
              context,
              cache: requestContext.cache,
            })
          );
        }
      }

      await Promise.all(initializers);

      if ('dataSources' in context) {
        throw new Error(
          'Please use the dataSources config option instead of putting dataSources on the context yourself.',
        );
      }

      (context as any).dataSources = dataSources;
    }
  }
}<|MERGE_RESOLUTION|>--- conflicted
+++ resolved
@@ -597,61 +597,6 @@
     return new Dispatcher(requestListeners);
   }
 
-<<<<<<< HEAD
-=======
-  function initializeExtensionStack(): GraphQLExtensionStack<TContext> {
-    if (config.extensions?.length) {
-      // graphql-extensions adds some overhead to field resolvers.
-      // Only enable extensions when at least 1 extension has been provided
-      enableGraphQLExtensions(config.schema);
-    }
-
-    // If custom extension factories were provided, create per-request extension
-    // objects.
-    const extensions = config.extensions ? config.extensions.map(f => f()) : [];
-
-    // Warn about usage of (deprecated) `graphql-extensions` implementations.
-    // Since extensions are often provided as factory functions which
-    // instantiate an extension on each request, we'll attach a symbol to the
-    // constructor after we've warned to ensure that we don't do it on each
-    // request.  Another option here might be to keep a `Map` of constructor
-    // instances within this module, but I hope this will do the trick.
-    const hasOwn = Object.prototype.hasOwnProperty;
-    extensions.forEach((extension) => {
-      // Using `hasOwn` just in case there is a user-land `hasOwnProperty`
-      // defined on the `constructor` object.
-      if (
-        !extension.constructor ||
-        hasOwn.call(extension.constructor, symbolExtensionDeprecationDone)
-      ) {
-        return;
-      }
-
-      Object.defineProperty(
-        extension.constructor,
-        symbolExtensionDeprecationDone,
-        { value: true }
-      );
-
-      const extensionName = extension.constructor.name;
-      logger.warn(
-        '[deprecated] ' +
-          (extensionName
-            ? 'A "' + extensionName + '" '
-            : 'An anonymous extension ') +
-          'was defined within the "extensions" configuration for ' +
-          'Apollo Server.  The API on which this extension is built ' +
-          '("graphql-extensions") is being deprecated in the next major ' +
-          'version of Apollo Server in favor of the new plugin API.  See ' +
-          'https://go.apollo.dev/s/plugins for the documentation on how ' +
-          'these plugins are to be defined and used.',
-      );
-    });
-
-    return new GraphQLExtensionStack(extensions);
-  }
-
->>>>>>> 646fa1ae
   async function initializeDataSources() {
     if (config.dataSources) {
       const context = requestContext.context;
