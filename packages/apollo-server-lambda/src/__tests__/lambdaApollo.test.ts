import { ApolloServer } from '../ApolloServer';
import testSuite, {
  schema as Schema,
  CreateAppOptions,
} from 'apollo-server-integration-testsuite';
import { Config } from 'apollo-server-core';
<<<<<<< HEAD
import url from 'url';
import { IncomingMessage, ServerResponse } from 'http';
=======
import gql from 'graphql-tag';
import request from 'supertest';
import {createMockServer} from './mockServer';
>>>>>>> 44a6641e

const createLambda = (options: CreateAppOptions = {}) => {
  const server = new ApolloServer(
    (options.graphqlOptions as Config) || { schema: Schema },
  );

  const handler = server.createHandler();

<<<<<<< HEAD
  return (req: IncomingMessage, res: ServerResponse) => {
    // return 404 if path is /bogus-route to pass the test, lambda doesn't have paths
    if (req.url && req.url.includes('/bogus-route')) {
      res.statusCode = 404;
      return res.end();
    }

    let body = '';
    req.on('data', chunk => (body += chunk));
    req.on('end', () => {
      const urlObject = url.parse(req.url || '', true);
      const event = {
        httpMethod: req.method,
        body: body,
        path: req.url,
        queryStringParameters: urlObject.query,
        requestContext: {
          path: urlObject.pathname,
        },
        headers: req.headers,
      };
      const callback = (error, result) => {
        if (error) throw error;
        res.statusCode = result.statusCode;
        for (let key in result.headers) {
          if (result.headers.hasOwnProperty(key)) {
            res.setHeader(key, result.headers[key]);
          }
        }
        res.write(result.body);
        res.end();
      };
      handler(event as any, {} as any, callback);
    });
  };
};
=======
  return createMockServer(handler);
}
>>>>>>> 44a6641e

describe('integration:Lambda', () => {
  testSuite(createLambda);
});<|MERGE_RESOLUTION|>--- conflicted
+++ resolved
@@ -4,14 +4,7 @@
   CreateAppOptions,
 } from 'apollo-server-integration-testsuite';
 import { Config } from 'apollo-server-core';
-<<<<<<< HEAD
-import url from 'url';
-import { IncomingMessage, ServerResponse } from 'http';
-=======
-import gql from 'graphql-tag';
-import request from 'supertest';
 import {createMockServer} from './mockServer';
->>>>>>> 44a6641e
 
 const createLambda = (options: CreateAppOptions = {}) => {
   const server = new ApolloServer(
@@ -20,47 +13,8 @@
 
   const handler = server.createHandler();
 
-<<<<<<< HEAD
-  return (req: IncomingMessage, res: ServerResponse) => {
-    // return 404 if path is /bogus-route to pass the test, lambda doesn't have paths
-    if (req.url && req.url.includes('/bogus-route')) {
-      res.statusCode = 404;
-      return res.end();
-    }
-
-    let body = '';
-    req.on('data', chunk => (body += chunk));
-    req.on('end', () => {
-      const urlObject = url.parse(req.url || '', true);
-      const event = {
-        httpMethod: req.method,
-        body: body,
-        path: req.url,
-        queryStringParameters: urlObject.query,
-        requestContext: {
-          path: urlObject.pathname,
-        },
-        headers: req.headers,
-      };
-      const callback = (error, result) => {
-        if (error) throw error;
-        res.statusCode = result.statusCode;
-        for (let key in result.headers) {
-          if (result.headers.hasOwnProperty(key)) {
-            res.setHeader(key, result.headers[key]);
-          }
-        }
-        res.write(result.body);
-        res.end();
-      };
-      handler(event as any, {} as any, callback);
-    });
-  };
-};
-=======
   return createMockServer(handler);
 }
->>>>>>> 44a6641e
 
 describe('integration:Lambda', () => {
   testSuite(createLambda);
