--- conflicted
+++ resolved
@@ -22,11 +22,7 @@
       // We don't want to match `apollo-server-env` and
       // `apollo-reporting-protobuf`, because these don't depend on
       // compilation but need to be initialized from as parto of `prepare`.
-<<<<<<< HEAD
-      '^(?!apollo-server-env|apollo-engine-reporting-protobuf)(apollo-(?:federation|gateway|server|datasource|cache-control|tracing|engine)[^/]*)(?:/dist)?((?:/.*)|$)': '<rootDir>/../../packages/$1/src$2'
-=======
-      '^(?!apollo-server-env|apollo-reporting-protobuf)(apollo-(?:server|datasource|cache-control|tracing)[^/]*|graphql-extensions)(?:/dist)?((?:/.*)|$)': '<rootDir>/../../packages/$1/src$2'
->>>>>>> fc4c0a8c
+      '^(?!apollo-server-env|apollo-reporting-protobuf)(apollo-(?:server|datasource|cache-control|tracing)[^/]*)(?:/dist)?((?:/.*)|$)': '<rootDir>/../../packages/$1/src$2'
     },
     clearMocks: true,
     globals: {
